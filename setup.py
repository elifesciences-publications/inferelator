import os
<<<<<<< HEAD
import sys

from setuptools import setup, find_packages

# Set py2 version ceilings
if sys.version_info[0] == 2:
    install_requires = ["numpy<=1.16.1", "scipy<=1.2.1", "pandas<=0.24.2", "scikit-learn<=0.20.0", "matplotlib<3.0"]
elif sys.version_info[0] == 3:
    install_requires = ["numpy", "scipy", "pandas", "scikit-learn", "matplotlib"]
else:
    raise ValueError("Python isn't py2 or py3. What have you done.")
=======
from setuptools import setup
import sys

# Set py2 version ceilings
if sys.version_info[0] == 2:
    install_requires = ["numpy", "scipy<=1.2.1", "pandas<=0.24.2", "scikit-learn<=0.20.0", "matplotlib<3.0"]
elif sys.version_info[0] == 3:
    install_requires = ["numpy", "scipy", "pandas", "scikit-learn", "matplotlib"]

tests_require = ["coverage", "nose"]
>>>>>>> 607dbccf

# Require coverage and nose for testing
tests_require = ["coverage", "nose"]

# Current Inferelator Version Number
version = "0.3.0"

# Release Date

setup(
    name="inferelator",
    version=version,
    description="Inferelator: Network Inference",
    url="https://github.com/flatironinstitute/inferelator",
    author="Chris Jackson",
    author_email="cj59@nyu.edu",
    maintainer="Chris Jackson",
    maintainer_email="cj59@nyu.edu",
    packages=find_packages(include=["inferelator", "inferelator.*"], exclude=["tests", "*.tests"]),
    zip_safe=False,
    install_requires=install_requires,
    tests_require=tests_require,
    test_suite="nose.collector",
)<|MERGE_RESOLUTION|>--- conflicted
+++ resolved
@@ -1,5 +1,4 @@
 import os
-<<<<<<< HEAD
 import sys
 
 from setuptools import setup, find_packages
@@ -11,18 +10,7 @@
     install_requires = ["numpy", "scipy", "pandas", "scikit-learn", "matplotlib"]
 else:
     raise ValueError("Python isn't py2 or py3. What have you done.")
-=======
-from setuptools import setup
-import sys
 
-# Set py2 version ceilings
-if sys.version_info[0] == 2:
-    install_requires = ["numpy", "scipy<=1.2.1", "pandas<=0.24.2", "scikit-learn<=0.20.0", "matplotlib<3.0"]
-elif sys.version_info[0] == 3:
-    install_requires = ["numpy", "scipy", "pandas", "scikit-learn", "matplotlib"]
-
-tests_require = ["coverage", "nose"]
->>>>>>> 607dbccf
 
 # Require coverage and nose for testing
 tests_require = ["coverage", "nose"]
