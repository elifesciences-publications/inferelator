import pandas as pd
import numpy as np
import itertools
from itertools import compress
import math
from scipy import special
import multiprocessing
from functools import partial
import os, sys

<<<<<<< HEAD
gx, gy, gpp, gwm, gns = None, None, None, None, None
def BBSRforOneGeneWrapper(ind): return BBSRforOneGene(ind, gx, gy, gpp, gwm, gns)

def BBSR(X, Y, clr_mat, nS, no_pr_val, weights_mat, prior_mat, kvs, rank, ownCheck):
=======
# Wrapper function for BBSRforOneGene that's called in BBSR
gx, gy, gpp, gwm, gns = None, None, None, None, None
def BBSRforOneGeneWrapper(ind): return BBSRforOneGene(ind, gx, gy, gpp, gwm, gns)

def BBSR(X, Y, clr_mat, nS, no_pr_val, weights_mat, prior_mat, cores):
>>>>>>> fc8d587d
    G = Y.shape[0] # number of genes
    genes = Y.index.values.tolist()
    K = X.shape[0]  # max number of possible predictors (number of TFs)
    tfs = X.index.values.tolist()

    # Scale and permute design and response matrix
    X = ((X.transpose() - X.transpose().mean()) / X.transpose().std(ddof=1)).transpose()
    Y = ((Y.transpose() - Y.transpose().mean()) / Y.transpose().std(ddof=1)).transpose()

    weights_mat = weights_mat.loc[genes,tfs]
    clr_mat = clr_mat.loc[genes, tfs]
    prior_mat = prior_mat.loc[genes, tfs]
    # keep all predictors that we have priors for
    pp = pd.DataFrame(((prior_mat.ix[:,:] != 0)|(weights_mat.ix[:,:]!=no_pr_val)) & ~pd.isnull(clr_mat))
    mask = clr_mat == 0
    # for each gene, add the top nS predictors of the list to possible predictors
    clr_mat[mask] = np.nan
<<<<<<< HEAD

=======
>>>>>>> fc8d587d
    for ind in range(0,G):

        clr_na = len(np.argwhere(np.isnan(clr_mat.ix[ind,])).flatten().tolist())
        clr_w_na = np.argsort(clr_mat.ix[ind,].tolist())

        if clr_na>0:
            clr_order = clr_w_na[:-clr_na][::-1]
        else:
            clr_order = clr_w_na[:][::-1]
        pp.ix[ind, clr_order[0:min(K, nS, len(clr_order))]] = True

    preds = np.intersect1d(genes, tfs)
    subset = pp.ix[preds,preds].values
    np.fill_diagonal(subset,False)
    pp=pp.set_value(preds, preds, subset)

    out_list=[]

    global gx, gy, gpp, gwm, gns
    gx, gy, gpp, gwm, gns = X, Y, pp, weights_mat, nS
<<<<<<< HEAD
    # Here we illustrate splitting a simple loop, but the same approach
    # would work with any iterative control structure, as long as it is
    # deterministic.
    s = []
    limit = G
    for j in xrange(limit):
        if ownCheck.next():
            # busy work
            s.append(BBSRforOneGeneWrapper(j))
    # Report partial result.
    print rank, len(s)
    kvs.put('plist',(rank,s))
    # One participant gathers the partial results and generates the final
    # output.
    if 0 == rank:
        s=[]
        workers=int(os.environ['SLURM_NTASKS'])
        #workers=2
        for p in xrange(workers):
            wrank,ps = kvs.get('plist')
            print 'got', wrank, len(ps)
            s.extend(ps)
        print 'final s', len(s)
        return s
    else:
        return None
=======
    for i in range(0,G):
        OneGene=BBSRforOneGeneWrapper(i)
        out_list.append(OneGene)


    '''
    #multiprocessing implementation
    global gx, gy, gpp, gwm, gns
    gx, gy, gpp, gwm, gns = X, Y, pp, weights_mat, nS
    pool = multiprocessing.Pool(processes=4)
    gene_list = range(0,G)
    out_list = pool.map(BBSRforOneGeneWrapper, gene_list)
    '''

    return out_list
>>>>>>> fc8d587d

def BBSRforOneGene(ind, X, Y, pp, weights_mat, nS):
    if ind % 100 == 0:
        print('Progress: BBSR for gene', ind , '\n')

    pp_i = pp.ix[ind,].values # converted to numpy array
    pp_i_index = [l for l, j in enumerate(pp_i) if j]

    if sum(pp_i) == 0:
        return dict(ind=ind,pp=np.repeat(True, len(pp_i)).tolist(),betas=0, betas_resc=0)

    # create BestSubsetRegression input
    y = Y.ix[ind,:][:, np.newaxis]
    x = X.ix[pp_i_index,:].transpose().values # converted to numpy array
    g = np.matrix(weights_mat.ix[ind,pp_i_index],dtype=np.float)

    # experimental stuff
    spp = ReduceNumberOfPredictors(y, x, g, nS)

    pp_i[pp_i==True] = spp
    pp_i_index = [l for l, j in enumerate(pp_i) if j]
    x = X.ix[pp_i_index,:].transpose().values # converted to numpy array
    g = np.matrix(weights_mat.ix[ind,pp_i_index],dtype=np.float)

    betas = BestSubsetRegression(y, x, g)
    betas_resc = PredErrRed(y, x, betas)

    return (dict(ind=ind, pp=pp_i, betas=betas, betas_resc=betas_resc))



def ReduceNumberOfPredictors(y, x, g, n):
    K = x.shape[1] #what is the maximum size of K, print K
    spp = None
    if K <= n:
        spp = np.repeat(True, K).tolist()
        return spp

    combos = np.hstack((np.diag(np.repeat(True,K)),CombCols(K)))
    bics = ExpBICforAllCombos(y, x, g, combos)
    bics_avg = np.sum(np.multiply(combos.transpose(),bics[:, np.newaxis]).transpose(),1)
    bics_avg = list(bics_avg)
    ret = np.repeat(False, K)
    ret[np.argsort(bics_avg)[0:n]] = True
    return ret


def BestSubsetRegression(y, x, g):
    # Do best subset regression by using all possible combinations of columns of
    #x as predictors of y. Model selection criterion is BIC using results of
    # Bayesian regression with Zellner's g-prior.
    # Args:
    #   y: dependent variable
    #   x: independent variable
    #   g: value for Zellner's g-prior; can be single value or vector
    # Returns:
    #   Beta vector of best mode
    K = x.shape[1]
    N = x.shape[0]
    ret = []

    combos = AllCombinations(K)
    bics = ExpBICforAllCombos(y, x, g, combos)
    not_done = True
    while not_done:

        best = np.argmin(bics)
        betas = np.repeat(0.0,K)
        if best > 0:

            lst_combos_bool=combos[:, best]
            lst_true_index = [i for i, j in enumerate(lst_combos_bool) if j]
            x_tmp = x[:,lst_true_index]

            try:
                bhat = np.linalg.solve(np.dot(x_tmp.transpose(),x_tmp),np.dot(x_tmp.transpose(),y))
                for m in xrange(len(lst_true_index)):
                    ind_t=lst_true_index[m]
                    betas[ind_t]=bhat[m]
                not_done = False

            except:
                bics[best] = np.inf
<<<<<<< HEAD

                '''
                if e[:,call].str.contains('solve.default') and e[:,message].str.contains('singular'):
                    # error in solve - system is computationally singular
                    print bics[best], 'at', best, 'replaced\n'
                    bics[best] = np.nan #shaky bics[best] <<- Inf
                else:
                    raise ValueError('')
                '''
=======
>>>>>>> fc8d587d
        else:
            not_done = False

    return betas


def AllCombinations(k):
    # Create a boolean matrix with all possible combinations of 1:k. Output has k rows and 2^k columns where each column is one combination.
    # Note that the first column is all FALSE and corresponds to the null model.
    if k < 1:
        raise ValueError("No combinations for k < 1")
    lst = map(list, itertools.product([False, True], repeat=k))
    out=np.array([i for i in lst]).transpose()
    return out

# Get all possible pairs of K predictors
<<<<<<< HEAD
=======
def CombCols(K):
    num_pair = K*(K-1)/2
    a = np.full((num_pair,K), False, dtype=bool)
    b = list(list(tup) for tup in itertools.combinations(range(K), 2))
    for i in range(len(b)):
        a[i,b[i]]=True
    c = a.transpose()
    return c

>>>>>>> fc8d587d

def CombCols(K):
    num_pair = K*(K-1)/2
    a = np.full((num_pair,K), False, dtype=bool)
    b = list(list(tup) for tup in itertools.combinations(range(K), 2))
    for i in xrange(len(b)):
        a[i,b[i]]=True
    c = a.transpose()
    return c
def ExpBICforAllCombos(y, x, g, combos):
<<<<<<< HEAD
=======
    # For a list of combinations of predictors do Bayesian linear regression, more specifically calculate the parametrization of the inverse gamma
    # distribution that underlies sigma squared using Zellner's g-prior method.
    # Parameter g can be a vector. The expected value of the log of sigma squared is used to compute expected values of BIC.
    # Returns list of expected BIC values, one for each model.
>>>>>>> fc8d587d
    K = x.shape[1]
    N = x.shape[0]
    C = combos.shape[1]
    bics = np.array(np.repeat(0,C),dtype=np.float)

    # is the first combination the null model?
    first_combo = 0
    if sum(combos[:,0]) == 0:
        bics[0] = N * math.log(np.var(y,ddof=1))
        first_combo = 1

    # shape parameter for the inverse gamma sigma squared would be drawn from
    shape = N / 2
    # compute digamma of shape here, so we can re-use it later
    dig_shape = special.digamma(shape)

<<<<<<< HEAD
    #### pre-compute the dot product we will need to solve for beta
=======
    #### pre-compute the dot products that we will need to solve for beta
>>>>>>> fc8d587d
    xtx = np.dot(x.transpose(),x)
    xty = np.dot(x.transpose(),y)

    # In Zellner's formulation there is a factor in the calculation of the rate parameter: 1 / (g + 1)
    # Here we replace the factor with the approriate matrix since g is a vector now.
    var_mult = np.array(np.repeat(np.sqrt(1 / (g + 1)), K,axis=0)).transpose()
    var_mult = np.multiply(var_mult,var_mult.transpose())

    for i in range(first_combo, C):
        comb = combos[:, i]
        comb=np.where(comb)[0]

        x_tmp = x[:,comb]
        k = len(comb)

        try:
            xtx_tmp=xtx[:,comb][comb,:]
            var_mult_tmp=var_mult[:,comb][comb,:]
<<<<<<< HEAD

=======
            #faster than calling lm
>>>>>>> fc8d587d
            bhat = np.linalg.solve(xtx_tmp,xty[comb])
            ssr = np.sum(np.power(np.subtract(y,np.dot(x_tmp, bhat)),2)) # sum of squares of residuals
            # rate parameter for the inverse gamma sigma squared would be drawn from our guess on the regression vector beta is all 0 for sparse models
            rate = (ssr + np.dot((0 - bhat.transpose()) , np.dot(np.multiply(xtx_tmp, var_mult_tmp) ,(0 - bhat.transpose()).transpose()))) / 2
            # the expected value of the log of sigma squared based on the parametrization of the inverse gamma by rate and shape
            exp_log_sigma2 = math.log(rate) - dig_shape
            # expected value of BIC
            bics[i] = N * exp_log_sigma2 + k * math.log(N)

        except:
            bics[i] = np.inf
            raise ValueError('')
            '''
            if e[:,call].str.contains('solve.default') | e[:,message].str.contains('singular'):

            #https://stackoverflow.com/questions/38745710/simplest-python-equivalent-to-rs-grepl
            #https://stat.ethz.ch/R-manual/R-devel/library/base/html/grep.html
                bics[i] = np.nan  # in R this was bics[i] <<- Inf
            else:
                raise ValueError('') # in R this was just stop
            '''
    return(bics)



def PredErrRed(y, x, beta):
    # Calculates the error reduction (measured by variance of residuals) of each
    # predictor - compare full model to model without that predictor
    N = x.shape[0]
    K = x.shape[1]
    pred = [True if item!=0 else False for item in beta]
    pred_index = [l for l, j in enumerate(pred) if j]
    P = sum(pred)

    # compute sigma^2 for full model
    residuals = np.subtract(y,np.dot(x,beta)[:, np.newaxis])
    sigma_sq_full = np.var(residuals,ddof=1)
<<<<<<< HEAD
=======
    # this will be the output
>>>>>>> fc8d587d
    err_red = np.repeat(0.0,K)

    # special case if there is only one predictor
    if P == 1:
        err_red[pred_index] = 1 - (sigma_sq_full/np.var(y,ddof=1))

    # one by one leave out each predictor and re-compute the model with the remaining ones
    for i in pred_index[0:K]:
        pred_tmp = pred[:]
        pred_tmp[i] = False
        pred_tmp_index= [l for l, j in enumerate(pred_tmp) if j]

        x_tmp = x[:,pred_tmp_index]

        try:
            bhat = np.linalg.solve(np.dot(x_tmp.transpose(),x_tmp),np.dot(x_tmp.transpose(),y))
        except:
            raise ValueError('PredErrRed: error in solve - system is computationally singular')

        residuals = np.subtract(y,np.dot(x_tmp,bhat))
        sigma_sq = np.var(residuals,ddof=1)
        err_red[i] = 1 - (sigma_sq_full / sigma_sq)


    return err_red


class BBSR_runner:
    def run(self, X, Y, clr, priors, kvs, rank, ownCheck):
        n = 10
        no_prior_weight = 1
        prior_weight = 1 # prior weight has to be larger than 1 to have an effect
        no_pr_val = no_prior_weight
        nS = n
        X = X
        Y = Y
        clr_mat = clr
        prior_mat = priors
        weights_mat = prior_mat * 0 + no_prior_weight
        weights_mat = weights_mat.mask(prior_mat != 0, other=prior_weight)

        x = BBSR(X, Y, clr_mat, nS, no_pr_val, weights_mat, prior_mat, kvs, rank, ownCheck)
        if rank: return (None,None)
        bs_betas = pd.DataFrame(np.zeros((Y.shape[0],prior_mat.shape[1])),index=Y.index,columns=prior_mat.columns)
        bs_betas_resc = bs_betas.copy(deep=True)
        for res in x:
            bs_betas.ix[res['ind'],X.index.values[res['pp']]] = res['betas']
            bs_betas_resc.ix[res['ind'],X.index.values[res['pp']]] = res['betas_resc']
        return (bs_betas, bs_betas_resc)<|MERGE_RESOLUTION|>--- conflicted
+++ resolved
@@ -8,18 +8,11 @@
 from functools import partial
 import os, sys
 
-<<<<<<< HEAD
-gx, gy, gpp, gwm, gns = None, None, None, None, None
-def BBSRforOneGeneWrapper(ind): return BBSRforOneGene(ind, gx, gy, gpp, gwm, gns)
-
-def BBSR(X, Y, clr_mat, nS, no_pr_val, weights_mat, prior_mat, kvs, rank, ownCheck):
-=======
 # Wrapper function for BBSRforOneGene that's called in BBSR
 gx, gy, gpp, gwm, gns = None, None, None, None, None
 def BBSRforOneGeneWrapper(ind): return BBSRforOneGene(ind, gx, gy, gpp, gwm, gns)
 
-def BBSR(X, Y, clr_mat, nS, no_pr_val, weights_mat, prior_mat, cores):
->>>>>>> fc8d587d
+def BBSR(X, Y, clr_mat, nS, no_pr_val, weights_mat, prior_mat, kvs, rank, ownCheck):
     G = Y.shape[0] # number of genes
     genes = Y.index.values.tolist()
     K = X.shape[0]  # max number of possible predictors (number of TFs)
@@ -37,10 +30,7 @@
     mask = clr_mat == 0
     # for each gene, add the top nS predictors of the list to possible predictors
     clr_mat[mask] = np.nan
-<<<<<<< HEAD
-
-=======
->>>>>>> fc8d587d
+
     for ind in range(0,G):
 
         clr_na = len(np.argwhere(np.isnan(clr_mat.ix[ind,])).flatten().tolist())
@@ -61,7 +51,6 @@
 
     global gx, gy, gpp, gwm, gns
     gx, gy, gpp, gwm, gns = X, Y, pp, weights_mat, nS
-<<<<<<< HEAD
     # Here we illustrate splitting a simple loop, but the same approach
     # would work with any iterative control structure, as long as it is
     # deterministic.
@@ -88,23 +77,6 @@
         return s
     else:
         return None
-=======
-    for i in range(0,G):
-        OneGene=BBSRforOneGeneWrapper(i)
-        out_list.append(OneGene)
-
-
-    '''
-    #multiprocessing implementation
-    global gx, gy, gpp, gwm, gns
-    gx, gy, gpp, gwm, gns = X, Y, pp, weights_mat, nS
-    pool = multiprocessing.Pool(processes=4)
-    gene_list = range(0,G)
-    out_list = pool.map(BBSRforOneGeneWrapper, gene_list)
-    '''
-
-    return out_list
->>>>>>> fc8d587d
 
 def BBSRforOneGene(ind, X, Y, pp, weights_mat, nS):
     if ind % 100 == 0:
@@ -124,7 +96,8 @@
     # experimental stuff
     spp = ReduceNumberOfPredictors(y, x, g, nS)
 
-    pp_i[pp_i==True] = spp
+    #check again
+    pp_i[pp_i==True] = spp # this could cause issues if they aren't the same length
     pp_i_index = [l for l, j in enumerate(pp_i) if j]
     x = X.ix[pp_i_index,:].transpose().values # converted to numpy array
     g = np.matrix(weights_mat.ix[ind,pp_i_index],dtype=np.float)
@@ -188,18 +161,6 @@
 
             except:
                 bics[best] = np.inf
-<<<<<<< HEAD
-
-                '''
-                if e[:,call].str.contains('solve.default') and e[:,message].str.contains('singular'):
-                    # error in solve - system is computationally singular
-                    print bics[best], 'at', best, 'replaced\n'
-                    bics[best] = np.nan #shaky bics[best] <<- Inf
-                else:
-                    raise ValueError('')
-                '''
-=======
->>>>>>> fc8d587d
         else:
             not_done = False
 
@@ -216,8 +177,6 @@
     return out
 
 # Get all possible pairs of K predictors
-<<<<<<< HEAD
-=======
 def CombCols(K):
     num_pair = K*(K-1)/2
     a = np.full((num_pair,K), False, dtype=bool)
@@ -226,25 +185,11 @@
         a[i,b[i]]=True
     c = a.transpose()
     return c
-
->>>>>>> fc8d587d
-
-def CombCols(K):
-    num_pair = K*(K-1)/2
-    a = np.full((num_pair,K), False, dtype=bool)
-    b = list(list(tup) for tup in itertools.combinations(range(K), 2))
-    for i in xrange(len(b)):
-        a[i,b[i]]=True
-    c = a.transpose()
-    return c
 def ExpBICforAllCombos(y, x, g, combos):
-<<<<<<< HEAD
-=======
     # For a list of combinations of predictors do Bayesian linear regression, more specifically calculate the parametrization of the inverse gamma
     # distribution that underlies sigma squared using Zellner's g-prior method.
     # Parameter g can be a vector. The expected value of the log of sigma squared is used to compute expected values of BIC.
     # Returns list of expected BIC values, one for each model.
->>>>>>> fc8d587d
     K = x.shape[1]
     N = x.shape[0]
     C = combos.shape[1]
@@ -261,11 +206,7 @@
     # compute digamma of shape here, so we can re-use it later
     dig_shape = special.digamma(shape)
 
-<<<<<<< HEAD
-    #### pre-compute the dot product we will need to solve for beta
-=======
     #### pre-compute the dot products that we will need to solve for beta
->>>>>>> fc8d587d
     xtx = np.dot(x.transpose(),x)
     xty = np.dot(x.transpose(),y)
 
@@ -284,11 +225,7 @@
         try:
             xtx_tmp=xtx[:,comb][comb,:]
             var_mult_tmp=var_mult[:,comb][comb,:]
-<<<<<<< HEAD
-
-=======
             #faster than calling lm
->>>>>>> fc8d587d
             bhat = np.linalg.solve(xtx_tmp,xty[comb])
             ssr = np.sum(np.power(np.subtract(y,np.dot(x_tmp, bhat)),2)) # sum of squares of residuals
             # rate parameter for the inverse gamma sigma squared would be drawn from our guess on the regression vector beta is all 0 for sparse models
@@ -326,10 +263,7 @@
     # compute sigma^2 for full model
     residuals = np.subtract(y,np.dot(x,beta)[:, np.newaxis])
     sigma_sq_full = np.var(residuals,ddof=1)
-<<<<<<< HEAD
-=======
     # this will be the output
->>>>>>> fc8d587d
     err_red = np.repeat(0.0,K)
 
     # special case if there is only one predictor
