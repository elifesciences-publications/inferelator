import numpy as np
import pandas as pd
import copy

from inferelator_ng import utils

DEFAULT_CHUNK = 25
<<<<<<< HEAD
PROGRESS_STR = "Regression on {gn} [{i} / {total}]"
=======
>>>>>>> 815a44fb

class BaseRegression(object):
    # These are all the things that have to be set in a new regression class

    # Variables that handle multiprocessing via SLURM / KVS
    # The defaults here are placeholders for troubleshooting
    # These should always be provided when instantiating
    kvs = None  # KVSClient
    chunk = DEFAULT_CHUNK  # int

    # Raw Data
    X = None  # [K x N] float
    Y = None  # [G x N] float
    G = None  # int G
    K = None  # int K

    def __init__(self, X, Y, kvs, chunk=25):
        """
        Create a regression object and do basic data transforms

        :param X: pd.DataFrame [K x N]
            Expression / Activity data
        :param Y: pd.DataFrame [G x N]
            Response data
        """
        self.kvs = kvs
        self.chunk = chunk

        # Get the IDs and total count for the genes and predictors
        self.K = X.shape[0]
        self.tfs = X.index.values.tolist()
        self.G = Y.shape[0]
        self.genes = Y.index.values.tolist()

        # Rescale input data
        self.X = self._scale(X)
        self.Y = self._scale(Y)
        utils.Debug.vprint("Predictor matrix {pr} and response matrix {re} ready".format(pr=X.shape,
                                                                                         re=Y.shape))

    def run(self):
        """
        Execute regression separately on each response variable in the data

        :return: pd.DataFrame [G x K], pd.DataFrame [G x K]
            Returns the regression betas and beta error reductions for all threads if this is the master thread (rank 0)
            Returns None, None if it's a subordinate thread
        """
        regression_data = []

        # For every response variable G, check to see if this thread should run a regression for that variable
        # If it should (ownCheck is TRUE), call self.regress with the index to the response variable
        # Keep a list of the resulting regression results

        oc = self.kvs.own_check(chunk=self.chunk)
        for j in range(self.G):
<<<<<<< HEAD
            level = 0 if j % 100 == 0 else 2
            utils.Debug.vprint(PROGRESS_STR.format(gn=self.genes[j], i=j, total=self.G), level=level)
            if next(oc):
=======
            if next(oc):
                level = 0 if j % 100 == 0 else 2
                utils.Debug.vprint("Regression on {gn} [{i} / {total}]".format(gn=self.Y.index[j],
                                                                               i=j,
                                                                               total=self.G), level=level)
>>>>>>> 815a44fb
                data = self.regress(j)
                data['ind'] = j
                regression_data.append(data)

        # Put the regression results that this thread has calculated into KVS
        self.kvs.put('plist', (self.kvs.rank, regression_data))
        self.kvs.sync_processes("bootstrap")

        # If this is the master thread, pile the regression betas into dataframes and return them
        if self.kvs.is_master:
            return self.pileup_data()
        else:
            return None, None

    def regress(self, idx):
        raise NotImplementedError

    @staticmethod
    def _scale(df):
        """
        Center and normalize a DataFrame
        :param df: pd.DataFrame
        :return df: pd.DataFrame
        """
        df = df.T
        return ((df - df.mean()) / df.std(ddof=1)).T

    def pileup_data(self):
        """
        Take the completed run data and pack it up into a DataFrame of betas
        :return: (pd.DataFrame [G x K], pd.DataFrame [G x K])
        """
        run_data = []

        # Reach into KVS to get the model data
        for p in range(utils.slurm_envs()['tasks']):
            pid, ps = self.kvs.get('plist')
            run_data.extend(ps)
        self.kvs.master_remove_key()

        # Create G x K arrays of 0s to populate with the regression data
        betas = np.zeros((self.G, self.K), dtype=np.dtype(float))
        betas_rescale = np.zeros((self.G, self.K), dtype=np.dtype(float))

        # Populate the zero arrays with the BBSR betas
        for data in run_data:
            xidx = data['ind']  # Int
            yidx = data['pp']  # Boolean array of size K

            betas[xidx, yidx] = data['betas']
            betas_rescale[xidx, yidx] = data['betas_resc']

        d_len, b_avg, null_m = self._summary_stats(betas)
        utils.Debug.vprint("Regression complete:", end=" ", level=0)
        utils.Debug.vprint("{d_len} Models, {b_avg} Preds per Model ({nom} Null)".format(d_len=d_len,
                                                                                         b_avg=round(b_avg, 4),
                                                                                         nom=null_m), level=0)

        # Convert arrays into pd.DataFrames to return results
        betas = pd.DataFrame(betas, index=self.Y.index, columns=self.X.index)
        betas_rescale = pd.DataFrame(betas_rescale, index=self.Y.index, columns=self.X.index)

        return betas, betas_rescale

    @staticmethod
    def _summary_stats(arr):
        d_len = arr.shape[0]
        b_avg = np.mean(np.sum(arr != 0, axis=1))
        null_m = np.sum(np.sum(arr != 0, axis=1) == 0)
        return d_len, b_avg, null_m


def recalculate_betas_from_selected(x, y, idx=None):
    """
    Estimate betas from a selected subset of predictors
    :param x: np.ndarray [N x k]
        Predictor matrix
    :param y: np.ndarray [N x 1]
        Response matrix
    :param idx: np.ndarray [k x 1]
        Predictors to use (unused predictors will return a beta of 0)
        If None, use all predictors
    :return: np.ndarray [k,]
        Estimated beta-hats
    """

    # Create an array of size [k,] to hold the estimated betas
    best_betas = np.zeros(x.shape[1], dtype=np.dtype(float))

    # Use all predictors if no subset index is passed in
    if idx is None:
        idx = np.ones(x.shape[1], dtype=np.dtype(bool))

    # Convert boolean array to an array of indexes
    idx = bool_to_index(idx)

    # Subset the predictors with the index array
    x = x[:, idx]

<<<<<<< HEAD
    # Solve for beta-hat with LAPACK or return a null model if xTx is singular
    xtx = np.dot(x.T, x)
    if np.linalg.matrix_rank(xtx) == xtx.shape[1]:
        beta_hat = np.linalg.solve(np.dot(x.T, x), np.dot(x.T, y))
    else:
        beta_hat = np.zeros(len(idx), dtype=np.dtype(float))
=======
    # Solve for beta-hat with LAPACK
    beta_hat = np.linalg.solve(np.dot(x.T, x), np.dot(x.T, y))
>>>>>>> 815a44fb

    # Use the index array to write beta-hats
    # This yields the same size result matrix as number of predictors in x
    # (even if x is subset with an index)
    for i, j in enumerate(idx):
        best_betas[j] = beta_hat[i]
    return best_betas


def predict_error_reduction(x, y, betas):
    """
    Predict the error reduction from each predictor
    :param x: np.ndarray [n x k]
    :param y: np.ndarray [n x 1]
    :param betas: list [k]
    :return: np.ndarray [k,]
    """
    (n, k) = x.shape
    pp_idx = index_of_nonzeros(betas).tolist()

    # Calculate the variance of the residuals
    ss_all = sigma_squared(x, y, betas)
    error_reduction = np.zeros(k, dtype=np.dtype(float))

    if len(pp_idx) == 1:
        error_reduction[pp_idx] = 1 - (ss_all / np.var(y, ddof=1))
        return error_reduction

    for pp_i in range(len(pp_idx)):
        # Copy the index of predictors
        leave_out = copy.copy(pp_idx)
        # Pull off one of the predictors
        lost = leave_out.pop(pp_i)

        # Reestimate betas for all the predictors except the one that we removed
        x_leaveout = x[:, leave_out]
<<<<<<< HEAD
        try:
            beta_hat = np.linalg.solve(np.dot(x_leaveout.T, x_leaveout), np.dot(x_leaveout.T, y))
        except np.linalg.LinAlgError:
            beta_hat = np.zeros(len(leave_out), dtype=np.dtype(float))
=======
        beta_hat = np.linalg.solve(np.dot(x_leaveout.T, x_leaveout), np.dot(x_leaveout.T, y))
>>>>>>> 815a44fb

        # Calculate the variance of the residuals for the new estimated betas
        ss_leaveout = sigma_squared(x_leaveout, y, beta_hat)
        error_reduction[lost] = 1 - (ss_all / ss_leaveout)

    return error_reduction


def sigma_squared(x, y, betas):
    return np.var(np.subtract(y, np.dot(x, betas).reshape(-1, 1)), ddof=1)


def index_of_nonzeros(arr):
    """
    Returns an array that indexes all the non-zero elements of an array
    :param arr: np.ndarray
    :return: np.ndarray
    """
    return np.where(arr != 0)[0]


def bool_to_index(arr):
    """
    Returns an array that indexes all the True elements of a boolean array
    :param arr: np.ndarray
    :return: np.ndarray
    """
    return np.where(arr)[0]<|MERGE_RESOLUTION|>--- conflicted
+++ resolved
@@ -5,10 +5,8 @@
 from inferelator_ng import utils
 
 DEFAULT_CHUNK = 25
-<<<<<<< HEAD
 PROGRESS_STR = "Regression on {gn} [{i} / {total}]"
-=======
->>>>>>> 815a44fb
+
 
 class BaseRegression(object):
     # These are all the things that have to be set in a new regression class
@@ -65,17 +63,9 @@
 
         oc = self.kvs.own_check(chunk=self.chunk)
         for j in range(self.G):
-<<<<<<< HEAD
             level = 0 if j % 100 == 0 else 2
             utils.Debug.vprint(PROGRESS_STR.format(gn=self.genes[j], i=j, total=self.G), level=level)
             if next(oc):
-=======
-            if next(oc):
-                level = 0 if j % 100 == 0 else 2
-                utils.Debug.vprint("Regression on {gn} [{i} / {total}]".format(gn=self.Y.index[j],
-                                                                               i=j,
-                                                                               total=self.G), level=level)
->>>>>>> 815a44fb
                 data = self.regress(j)
                 data['ind'] = j
                 regression_data.append(data)
@@ -175,17 +165,13 @@
     # Subset the predictors with the index array
     x = x[:, idx]
 
-<<<<<<< HEAD
     # Solve for beta-hat with LAPACK or return a null model if xTx is singular
     xtx = np.dot(x.T, x)
     if np.linalg.matrix_rank(xtx) == xtx.shape[1]:
         beta_hat = np.linalg.solve(np.dot(x.T, x), np.dot(x.T, y))
     else:
         beta_hat = np.zeros(len(idx), dtype=np.dtype(float))
-=======
-    # Solve for beta-hat with LAPACK
-    beta_hat = np.linalg.solve(np.dot(x.T, x), np.dot(x.T, y))
->>>>>>> 815a44fb
+
 
     # Use the index array to write beta-hats
     # This yields the same size result matrix as number of predictors in x
@@ -222,14 +208,11 @@
 
         # Reestimate betas for all the predictors except the one that we removed
         x_leaveout = x[:, leave_out]
-<<<<<<< HEAD
         try:
             beta_hat = np.linalg.solve(np.dot(x_leaveout.T, x_leaveout), np.dot(x_leaveout.T, y))
         except np.linalg.LinAlgError:
             beta_hat = np.zeros(len(leave_out), dtype=np.dtype(float))
-=======
-        beta_hat = np.linalg.solve(np.dot(x_leaveout.T, x_leaveout), np.dot(x_leaveout.T, y))
->>>>>>> 815a44fb
+
 
         # Calculate the variance of the residuals for the new estimated betas
         ss_leaveout = sigma_squared(x_leaveout, y, beta_hat)
